--- conflicted
+++ resolved
@@ -467,7 +467,16 @@
     }
 
     #[test_only]
-<<<<<<< HEAD
+    public fun remove_treasury_cap_for_testing<T>(treasury: &mut Treasury<T>): TreasuryCap<T> {
+        dof::remove(&mut treasury.id, TreasuryCapKey {})
+    }
+
+    #[test_only]
+    public fun remove_deny_cap_for_testing<T>(treasury: &mut Treasury<T>): DenyCap<T> {
+        dof::remove(&mut treasury.id, DenyCapKey {})
+    }
+
+    #[test_only]
     public(package) fun create_mint_cap_created_event<T>(mint_cap: ID): MintCapCreated<T> {
         MintCapCreated { mint_cap }
     }
@@ -510,14 +519,5 @@
     #[test_only]
     public(package) fun create_unblocklisted_event<T>(`address`: address): Unblocklisted<T> {
         Unblocklisted { `address` }
-=======
-    public fun remove_treasury_cap_for_testing<T>(treasury: &mut Treasury<T>): TreasuryCap<T> {
-        dof::remove(&mut treasury.id, TreasuryCapKey {})
-    }
-
-    #[test_only]
-    public fun remove_deny_cap_for_testing<T>(treasury: &mut Treasury<T>): DenyCap<T> {
-        dof::remove(&mut treasury.id, DenyCapKey {})
->>>>>>> c30439ea
     }
 }
--- conflicted
+++ resolved
@@ -843,15 +843,11 @@
 
         let allowance_before = treasury.mint_allowance(object::id(&mint_cap));
         treasury::mint(&mut treasury, &mint_cap, &deny_list, mint_amount, recipient, scenario.ctx());
-<<<<<<< HEAD
 
         let expected_event = treasury::create_mint_event<TREASURY_TESTS>(object::id(&mint_cap), recipient, mint_amount);
         assert_eq(event::num_events(), 1);
         assert_eq(last_event_by_type<treasury::Mint<TREASURY_TESTS>>(), expected_event);
-        assert_eq(treasury.total_supply(), amount_before + mint_amount);
-=======
         assert_eq(treasury.total_supply(), mint_amount);
->>>>>>> c30439ea
         assert_eq(treasury.mint_allowance(object::id(&mint_cap)), allowance_before - mint_amount);
 
         scenario.return_to_sender(mint_cap);
